#  MIT License
#
#  Copyright (c) 2021 Dietrich Christopeit
#
#  Permission is hereby granted, free of charge, to any person obtaining a copy
#  of this software and associated documentation files (the "Software"), to deal
#  in the Software without restriction, including without limitation the rights
#  to use, copy, modify, merge, publish, distribute, sublicense, and/or sell
#  copies of the Software, and to permit persons to whom the Software is
#  furnished to do so, subject to the following conditions:
#
#  The above copyright notice and this permission notice shall be included in all
#  copies or substantial portions of the Software.
#
#  THE SOFTWARE IS PROVIDED "AS IS", WITHOUT WARRANTY OF ANY KIND, EXPRESS OR
#  IMPLIED, INCLUDING BUT NOT LIMITED TO THE WARRANTIES OF MERCHANTABILITY,
#  FITNESS FOR A PARTICULAR PURPOSE AND NONINFRINGEMENT. IN NO EVENT SHALL THE
#  AUTHORS OR COPYRIGHT HOLDERS BE LIABLE FOR ANY CLAIM, DAMAGES OR OTHER
#  LIABILITY, WHETHER IN AN ACTION OF CONTRACT, TORT OR OTHERWISE, ARISING FROM,
#  OUT OF OR IN CONNECTION WITH THE SOFTWARE OR THE USE OR OTHER DEALINGS IN THE
#  SOFTWARE.
import queue
from threading import Thread, Event, Condition, current_thread
from abc import ABC, abstractmethod
from time import sleep

from LegoBTLE.Constants.Port import Port
from LegoBTLE.Constants.MotorConstant import MotorConstant
from LegoBTLE.Constants import SIUnit
from LegoBTLE.Device.Command import Command


class Motor(ABC):
    """Abstract base class for all Motor Types."""

    @property
    @abstractmethod
    def name(self) -> str:
        raise NotImplementedError

    @name.setter
    @abstractmethod
    def name(self, name: str):
        raise NotImplementedError

    @property
    @abstractmethod
    def rcvQ(self) -> queue.Queue:
        raise NotImplementedError

    @property
    @abstractmethod
    def execQ(self) -> queue.Queue:
        raise NotImplementedError

    @property
    @abstractmethod
    def portFree(self) -> Event:
        raise NotImplementedError

    @property
    @abstractmethod
    def gearRatio(self) -> float:
        raise NotImplementedError

    @gearRatio.setter
    @abstractmethod
    def gearRatio(self, gearRatio: float):
        raise NotImplementedError

    @property
    @abstractmethod
    def port(self) -> int:
        raise NotImplementedError

    @port.setter
    @abstractmethod
    def port(self, port: int):
        raise NotImplementedError

    @property
    @abstractmethod
    def previousAngle(self) -> float:
        raise NotImplementedError

    @previousAngle.setter
    @abstractmethod
    def previousAngle(self, value: float):
        raise NotImplementedError

    @property
    @abstractmethod
    def currentAngle(self) -> float:
        raise NotImplementedError

    @currentAngle.setter
    @abstractmethod
    def currentAngle(self, value: float):
        raise NotImplementedError

    @property
    @abstractmethod
    def upm(self) -> float:
        raise NotImplementedError

    @property
    @abstractmethod
    def debug(self) -> bool:
        raise NotImplementedError

    @abstractmethod
    def setVirtualPort(self, port: int):
        raise NotImplementedError

    @property
    @abstractmethod
    def lastError(self) -> int:
        raise NotImplementedError

    @lastError.setter
    @abstractmethod
    def lastError(self, error: int):
        raise NotImplementedError

    @property
    def cvPortFree(self) -> Condition:
        raise NotImplementedError

    def receiver(self, terminate: Event):
        print("[{}]-[MSG]: Receiver started...".format(current_thread().getName()))

        while not terminate.is_set():
            if self.rcvQ.empty():
                continue
            result: Command = self.rcvQ.get()
            if self.debug:
<<<<<<< HEAD
                print(
                        "[{}]-[MSG]: RECEIVED DATA: {}...".format(current_thread().getName(), result.data.hex()))

            if (result.data[2] == 0x82) and (result.data[4] == 0x0a):
                if self.debug:
                    print(
                            "[{}]-[MSG]: 0x0a freeing port {:02}...".format(current_thread().getName(), self.port))
                self.portFree.set()
                continue
            if result.error:  # error
                self.lastError = result.data
                if self.debug:
                    print(
                            "[{}]-[MSG]: ERROR freeing port {:02}...".format(current_thread().getName(), self.port))
                self.portFree.set()
                continue

=======
                print("[{}]-[MSG]: RECEIVED DATA: {}...".format(current_thread().getName(), result.data.hex()))

            with self.cvPortFree:
                if (result.data[2] == 0x82) and (result.data[4] == 0x0a):
                    if self.debug:
                        print(
                                "[{}]-[MSG]: 0x0a freeing port {:02}...".format(current_thread().getName(), self.port))
                    self.portFree.set()
                    self.cvPortFree.notifyAll()
                    continue

                if result.error:  # error
                    self.lastError = result.data
                    if self.debug:
                        print(
                                "[{}]-[MSG]: ERROR freeing port {:02}...".format(current_thread().getName(), self.port))
                    self.portFree.set()
                    self.cvPortFree.notifyAll()
                    continue

                if result.data[2] == 0x04:
                    self.setVirtualPort(result.port)
                    self.portFree.set()
                    self.cvPortFree.notifyAll()
                    continue

>>>>>>> 5ab3fba3
            if result.data[2] == 0x45:
                self.previousAngle = self.currentAngle
                self.currentAngle = int(''.join('{:02}'.format(m) for m in result.data[4:7][::-1]), 16) / self.gearRatio
                continue
<<<<<<< HEAD
            if result.data[2] == 0x04:
                self.setVirtualPort(result.port)
                continue
=======

>>>>>>> 5ab3fba3

        print("[{}]-[SIG]: RECEIVER SHUT DOWN COMPLETE...".format(current_thread().getName()))
        return

    # Commands available
    def turnForT(self, milliseconds: int, direction: int = MotorConstant.FORWARD, power: int = 50,
                 finalAction: int = MotorConstant.BREAK, withFeedback=True):
        """This method can be used to calculate the data to turn a motor for a specific time period and send it as
        command to the Hub.

            :param milliseconds:
                The duration for which the motor type should turn.
            :param direction:
                Either the driving direction (MotorConstant.FORWARD or MotorConstant.BACKWARD) or the steering direction (
                MotorConstant.LEFT or
                MotorConstant.RIGHT).
            :param power:
                A value between 0 and 100 (%).
            :param finalAction:
                Determines how the motor should behave once the specified time has been reached,
                i.e.,
                    * MotorConstant.COAST = the motor does not stop immediately, but turns on its own until
                    coming to a standstill (through friction working against movement)

                    * MotorConstant.BREAK = the motor is stopped, but can be turned by external force

                    * MotorConstant.HOLD = Motor is held in the end position, even if external forces try to
                    rotate the engine
            :param withFeedback:
                TRUE: Feedback is required.
                FALSE: No feedback required.
            :returns:
                None
        """
        power = direction.value * power

        try:
            assert self.port is not None

            port = self.port

            data: bytes = bytes.fromhex('0c0081{:02x}1109'.format(port) + milliseconds.to_bytes(2, byteorder='little',
                                                                                                signed=False).hex() \
                                        + \
                                        power.to_bytes(1, byteorder='little', signed=True).hex() + '64{:02x}03'.format(
                    finalAction.value))
        except AssertionError:
            print('[{}]-[ERR]: Motor has no port assigned... Exit...'.format(self))
            return None
        else:
            command: Command = Command(data=data, port=port, withFeedback=withFeedback)

            with self.cvPortFree:
                if self.debug:
                    print("[{}]-[CMD]: WAITING: Port free for COMMAND TURN FOR TIME".format(self))
                self.cvPortFree.wait_for(lambda: self.portFree.isSet())

                if self.debug:
                    print("[{}]-[SIG]: PASS: Port free for COMMAND TURN FOR TIME".format(self))
                self.portFree.clear()
                if self.debug:
                    print("[{}]-[SIG]: LOCK AFTER PASS: Port free for COMMAND TURN FOR TIME".format(self))

                self.execQ.put(command)
                if self.debug:
                    print("[{}]-[SIG]: CMD SENT TO EXEC QUEUE for COMMAND TURN FOR TIME".format(self))

                self.cvPortFree.notifyAll()
                # self.cvPortFree.release()
            return

    def turnForDegrees(self, degrees: float, direction: int = MotorConstant.FORWARD, power: int = 50,
                       finalAction: int = MotorConstant.BREAK, withFeedback: bool = True):
        """This method is used to calculate the data to turn a motor for a specific value of degrees (°) and send
        this command to the Hub.


        :param degrees:
            The angle in ° by which the motor, i.e. its shaft, is to be rotated. An integer value, e.g. 10,
            12, 99 etc.
        :param direction:
            Either the driving direction (MotorConstant.FORWARD or MotorConstant.BACKWARD) or the steering direction (
            MotorConstant.LEFT or MotorConstant.RIGHT).
        :param power:
            A value between 0 an 100 (%)
        :param finalAction:
            Determines how the motor should behave once the specified time has been reached,
            i.e.,
                * MotorConstant.COAST = the motor does not stop immediately, but turns on its own until
                coming to a standstill (through friction working against movement)

                * MotorConstant.BREAK = the motor is stopped, but can be turned by external force

                * MotorConstant.HOLD = Motor is held in the end position, even if external forces try to
                rotate the engine
        :param withFeedback:
                TRUE: Feedback is required.
                FALSE: No feedback required.
        :returns:
                None
        """

        power = direction.value * power
        degrees = round(degrees * self.gearRatio)

        try:
            assert self.port is not None

            port = self.port

            data: bytes = bytes.fromhex('0e0081{:02}110b'.format(port) + degrees.to_bytes(4,
                                                                                          byteorder='little',
                                                                                          signed=False).hex() \
                                        + power.to_bytes(1, byteorder='little',
                                                         signed=True).hex() + '64{:02}03'.format(
                    finalAction.value))
        except AssertionError:
            print('[{}]-[ERR]: Motor has no port assigned... Exit...'.format(self))
            return None
        else:
            command: Command = Command(data=data, port=port, withFeedback=withFeedback)
            with self.cvPortFree:
                if self.debug:
                    print("[{}]-[CMD]: WAITING: Port free for COMMAND TURN DEGREES".format(self))
                self.cvPortFree.wait_for(lambda: self.portFree.isSet())

                if self.debug:
                    print("[{}]-[SIG]: PASS: Port free for COMMAND TURN DEGREES".format(self))
                self.portFree.clear()
                if self.debug:
                    print("[{}]-[SIG]: LOCK AFTER PASS: Port free for COMMAND TURN DEGREES".format(self))

                self.execQ.put(command)
                if self.debug:
                    print("[{}]-[SIG]: CMD SENT TO EXEC QUEUE for COMMAND TURN FOR TIME".format(self))

                self.cvPortFree.notifyAll()
                # self.cvPortFree.release()
            return

    def turnMotor(self, SI: SIUnit, unitValue: float = 0.0, direction: int = MotorConstant.FORWARD,
                  power: int = 50, finalAction: int = MotorConstant.BREAK,
                  withFeedback: bool = True):
        """Diese Methode dreht einen Motor, wobei der Aufrufer die Art durch die Angabe der Einheit spezifiziert.


        :param SI:
            SI-Einheit, basierend auf welcher der Motor gedreht werden soll (z.B. SIUnit.ANGLE).
        :param unitValue:
            Um welchen Wert in der Einheit SI soll gedreht werden.
        :param direction:
            Entweder die Fahrrichtung (MotorConstant.FORWARD oder MotorConstant.BACKWARD) oder die Lenkrichtung (
            MotorConstant.LEFT oder
            MotorConstant.RIGHT).
        :param power: 
            Ein Wert von 0 bis 100.
        :param finalAction:
            Bestimmt, wie sich der Motor, nachdem die Drehungen beendet wurden, verhalten soll,
            d.h. 
            * MotorConstant.COAST = der Motor hält nicht sofort an, sodern dreht sich aus eigener Kraft bis zum
            Stillstand; 
            * MotorConstant.BREAK = der Motor wird angehalten, kann jedoch durch Krafteinwirkung von aussen gedreht
            werden; 
            * MotorConstant.HOLD = Motor wird in der Endposition gehalten, auch wenn Kräfte von aussen versuchen,
            den Motor zu drehen.
        :param withFeedback:
                TRUE: Feedback is required.
                FALSE: No feedback required.
        :returns: 
            None
        """

        if SI == SI.ANGLE:
            self.turnForDegrees(unitValue, direction=direction, power=power, finalAction=finalAction,
                                withFeedback=withFeedback)
        elif SI == SI.TIME:
            self.turnForT(int(unitValue), direction=direction, power=power, finalAction=finalAction,
                          withFeedback=withFeedback)
        return

    def reset(self, withFeedback: bool = True):
        """Reset the Motor to zero.

        :param withFeedback:
                TRUE: Feedback is required.
                FALSE: No feedback required.
        :returns:
            None
        """
        try:
            assert self.port is not None
            port = self.port

            data: bytes = bytes.fromhex('0b0081{:02}11510200000000'.format(port))
        except AssertionError:
            print('[{}]-[ERR]: Motor has no port assigned... Exit...'.format(self))
            return None
        else:
            self.currentAngle = 0.0
            self.previousAngle = 0.0
            command: Command = Command(data=data, port=port, withFeedback=withFeedback)
            with self.cvPortFree:
                if self.debug:
                    print("[{}]-[CMD]: WAITING: Port free for COMMAND RESET".format(self))
                self.cvPortFree.wait_for(lambda: self.portFree.isSet())

                if self.debug:
                    print("[{}]-[SIG]: PASS: Port free for COMMAND RESET".format(self))
                self.portFree.clear()

                self.execQ.put(command)
                if self.debug:
                    print("[{}]-[SIG]: CMD SENT TO EXEC QUEUE for COMMAND TURN FOR TIME".format(self))

                self.cvPortFree.notifyAll()
                # self.cvPortFree.release()
            return


class SingleMotor(Thread, Motor):

    def __init__(self, name: str = "Single Motor", port: int = 0x00, gearRatio: float = 1.0, execQ: queue.Queue = None,
                 terminateOn: Event = None, debug: bool = False):
        """

        :param name:
        :param port:
        :param gearRatio:
        :param execQ:
        :param terminateOn:
        :param debug:
        """
        super().__init__()

        self._name: str = name
        if isinstance(port, Port):
            self._port: int = port.value
        else:
            self._port: int = port
        self._gearRatio: float = gearRatio

        self._execQ: queue.Queue = execQ
        self._rcvQ: queue.Queue = queue.Queue(maxsize=3000)
        self._cmdQ: queue.Queue = queue.Queue()

        self._terminate: Event = terminateOn
        self._portFree: Event = Event()
        self._portFree.set()
        self._cvPortFree: Condition = Condition()
        self.setDaemon(True)
        self._debug: bool = debug

        self._currentAngle: float = 0.00
        self._previousAngle: float = 0.00
        self._upm: float = 0.00

        self._lastError: int = 0xff

    def run(self):
        if self._debug:
            print("[{}]-[MSG]: Started...".format(current_thread().getName()))
        receiver = Thread(target=self.receiver, args=(self._terminate, ),
                          name="{} RECEIVER".format(self._name), daemon=True)
        receiver.start()

        self._terminate.wait()
        if self._debug:
            print("[{}]-[SIG]: SHUTTING DOWN...".format(current_thread().getName()))
        receiver.join()
        if self._debug:
            print("[{}]-[SIG]: SHUT DOWN COMPLETE...".format(current_thread().getName()))
        return

    @property
    def name(self) -> str:
        return self._name

    @property
    def rcvQ(self) -> queue.Queue:
        return self._rcvQ

    @property
    def execQ(self) -> queue.Queue:
        return self._execQ

    @property
    def portFree(self) -> Event:
        return self._portFree

    @property
    def gearRatio(self) -> float:
        return self._gearRatio

    @property
    def port(self) -> int:
        return self._port

    @property
    def previousAngle(self) -> float:
        return self._previousAngle

    @previousAngle.setter
    def previousAngle(self, value: float):
        self._previousAngle = value
        return

    @property
    def currentAngle(self) -> float:
        return self._currentAngle

    @currentAngle.setter
    def currentAngle(self, value: float):
        self._currentAngle = value
        return

    @property
    def upm(self) -> float:
        return self._upm

    @property
    def debug(self) -> bool:
        return self._debug

    @property
    def lastError(self) -> int:
        return self._lastError

    @lastError.setter
    def lastError(self, error: int):
        self._lastError = error
        return

    def setVirtualPort(self, port: int):
        pass

    @property
    def cvPortFree(self) -> Condition:
        return self._cvPortFree

    def setToMid(self) -> Command:
        """This method positions a motor in mid position between two (mechanical) boundaries.

        :rtype:
            float
        :return:
            The maximum degree to which the motor can turn in either direction.
        """

        command: Command = None

        return command


class SynchronizedMotor(Thread, Motor):
    """Combination of two separate Motors that are operated in a synchronized manner.
    """

    def __init__(self, name: str, port: int = 0xff, firstMotor: SingleMotor = None, secondMotor: SingleMotor = None,
                 gearRatio: float = 1.0,
                 execQ: queue.Queue = None,
                 terminateOn: Event = None, debug: bool = False):
        """

        :param name:
        :param port:
        :param firstMotor:
        :param secondMotor:
        :param gearRatio:
        :param execQ:
        :param terminateOn:
        :param debug:
        """
        super().__init__()
        self._name: str = name
        self._port = port  # f"{ersterMotor.port:02}{zweiterMotor.port:02}"
        self._firstMotor: SingleMotor = firstMotor
        self._portFreeFM: Event = self._firstMotor.portFree
        self._secondMotor: SingleMotor = secondMotor
        self._portFreeSM: Event = self._secondMotor.portFree
        self._gearRatio: float = gearRatio

        self._execQ: queue.Queue = execQ
        self._rcvQ: queue.Queue = queue.Queue(maxsize=3000)
        self._cmdQ: queue.Queue = queue.Queue()

        self._terminate: Event = terminateOn
        self._portSyncFree: Event = Event()
        self._portSyncFree.set()
        self._cvPortSyncFree: Condition = Condition()
        self.setDaemon(True)
        self._debug: bool = debug

        self._currentAngle: float = 0.00
        self._previousAngle: float = 0.00
        self._upm: float = 0.00

        self._lastError: int = 0xff

    @property
    def name(self) -> str:
        return self._name

    @property
    def rcvQ(self) -> queue.Queue:
        return self._rcvQ

    @property
    def execQ(self) -> queue.Queue:
        return self._execQ

    @property
    def portFree(self) -> Event:
        return self._portSyncFree

    @property
    def gearRatio(self) -> float:
        return self._gearRatio

    @property
    def port(self) -> int:
        return self._port

    @property
    def previousAngle(self) -> float:
        return self._previousAngle

    @property
    def currentAngle(self) -> float:
        return self._currentAngle

    @property
    def upm(self) -> float:
        return self._upm

    @property
    def debug(self) -> bool:
        return self._debug

    def setVirtualPort(self, port: int):
        self._port = port

    @property
    def firstMotor(self) -> SingleMotor:
        return self._firstMotor

    @property
    def secondMotor(self) -> SingleMotor:
        return self._secondMotor

    @property
    def lastError(self) -> int:
        return self._lastError

    @lastError.setter
    def lastError(self, error: int):
        self._lastError = error
        return

    @property
    def cvPortFree(self) -> Condition:
        return self._cvPortSyncFree

    def setSynchronizedPort(self) -> None:
        """Issue the command to set a commonly used synchronized port (i.e. Virtual Port) for the synchronized Motor.

        :return:
            None
        """
        data: bytes = bytes.fromhex(
                '06006101' + '{:02}'.format(self._firstMotor.port) + '{:02}'.format(self._secondMotor.port))
        command: Command = Command(data=data, port=self._port, withFeedback=True)
        with self._cvPortSyncFree:
            if self.debug:
                print("[{}]-[CMD]: WAITING: Port free for COMMAND SYNC PORT".format(self))
            self._cvPortSyncFree.wait_for(lambda: self._firstMotor.portFree.isSet() & self._secondMotor.portFree.isSet())

            if self.debug:
                print("[{}]-[SIG]: PASS: Port free for COMMAND SYNC PORT".format(self))
            self._portSyncFree.clear()
            self._firstMotor.portFree.clear()
            self._secondMotor.portFree.clear()

            if self.debug:
                print("[{}]-[SIG]: CMD SENT TO EXEC QUEUE for COMMAND SYNC PORT".format(self))
            self.execQ.put(command)

            self._cvPortSyncFree.notifyAll()
<<<<<<< HEAD
            # self._cvPortSyncFree.release()
=======
>>>>>>> 5ab3fba3
        return<|MERGE_RESOLUTION|>--- conflicted
+++ resolved
@@ -134,25 +134,6 @@
                 continue
             result: Command = self.rcvQ.get()
             if self.debug:
-<<<<<<< HEAD
-                print(
-                        "[{}]-[MSG]: RECEIVED DATA: {}...".format(current_thread().getName(), result.data.hex()))
-
-            if (result.data[2] == 0x82) and (result.data[4] == 0x0a):
-                if self.debug:
-                    print(
-                            "[{}]-[MSG]: 0x0a freeing port {:02}...".format(current_thread().getName(), self.port))
-                self.portFree.set()
-                continue
-            if result.error:  # error
-                self.lastError = result.data
-                if self.debug:
-                    print(
-                            "[{}]-[MSG]: ERROR freeing port {:02}...".format(current_thread().getName(), self.port))
-                self.portFree.set()
-                continue
-
-=======
                 print("[{}]-[MSG]: RECEIVED DATA: {}...".format(current_thread().getName(), result.data.hex()))
 
             with self.cvPortFree:
@@ -179,18 +160,11 @@
                     self.cvPortFree.notifyAll()
                     continue
 
->>>>>>> 5ab3fba3
             if result.data[2] == 0x45:
                 self.previousAngle = self.currentAngle
                 self.currentAngle = int(''.join('{:02}'.format(m) for m in result.data[4:7][::-1]), 16) / self.gearRatio
                 continue
-<<<<<<< HEAD
-            if result.data[2] == 0x04:
-                self.setVirtualPort(result.port)
-                continue
-=======
-
->>>>>>> 5ab3fba3
+
 
         print("[{}]-[SIG]: RECEIVER SHUT DOWN COMPLETE...".format(current_thread().getName()))
         return
@@ -678,8 +652,4 @@
             self.execQ.put(command)
 
             self._cvPortSyncFree.notifyAll()
-<<<<<<< HEAD
-            # self._cvPortSyncFree.release()
-=======
->>>>>>> 5ab3fba3
         return